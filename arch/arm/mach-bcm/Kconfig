--- conflicted
+++ resolved
@@ -16,12 +16,6 @@
 	select ARM_ERRATA_754322
 	select ARM_ERRATA_764369 if SMP
 	select ARM_GIC
-<<<<<<< HEAD
-=======
-	select CPU_V7
-	select CLKSRC_OF
-	select GENERIC_CLOCKEVENTS
->>>>>>> fdf4850c
 	select GPIO_BCM_KONA
 	select TICK_ONESHOT
 	select CACHE_L2X0
