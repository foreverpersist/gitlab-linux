--- conflicted
+++ resolved
@@ -188,11 +188,7 @@
 		    struct qed_rdma_start_in_params *params);
 
 void qed_iwarp_init_fw_ramrod(struct qed_hwfn *p_hwfn,
-<<<<<<< HEAD
-			      struct iwarp_init_func_params *p_ramrod);
-=======
 			      struct iwarp_init_func_ramrod_data *p_ramrod);
->>>>>>> 661e50bc
 
 int qed_iwarp_stop(struct qed_hwfn *p_hwfn, struct qed_ptt *p_ptt);
 
