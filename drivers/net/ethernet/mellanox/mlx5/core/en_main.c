--- conflicted
+++ resolved
@@ -817,19 +817,11 @@
 {
 	kfree(sq->db.ico_wqe);
 }
-<<<<<<< HEAD
 
 static int mlx5e_alloc_sq_ico_db(struct mlx5e_sq *sq, int numa)
 {
 	u8 wq_sz = mlx5_wq_cyc_get_size(&sq->wq);
 
-=======
-
-static int mlx5e_alloc_sq_ico_db(struct mlx5e_sq *sq, int numa)
-{
-	u8 wq_sz = mlx5_wq_cyc_get_size(&sq->wq);
-
->>>>>>> d06e622d
 	sq->db.ico_wqe = kzalloc_node(sizeof(*sq->db.ico_wqe) * wq_sz,
 				      GFP_KERNEL, numa);
 	if (!sq->db.ico_wqe)
@@ -3437,12 +3429,9 @@
 	priv->profile                      = profile;
 	priv->ppriv                        = ppriv;
 
-<<<<<<< HEAD
-=======
 	priv->params.lro_timeout =
 		mlx5e_choose_lro_timeout(mdev, MLX5E_DEFAULT_LRO_TIMEOUT);
 
->>>>>>> d06e622d
 	priv->params.log_sq_size = MLX5E_PARAMS_DEFAULT_LOG_SQ_SIZE;
 
 	/* set CQE compression */
@@ -3935,8 +3924,6 @@
 		rep.vport = vport;
 		ether_addr_copy(rep.hw_id, mac);
 		mlx5_eswitch_register_vport_rep(esw, vport, &rep);
-<<<<<<< HEAD
-=======
 	}
 }
 
@@ -3985,69 +3972,6 @@
 	if (err) {
 		mlx5e_destroy_mdev_resources(mdev);
 		return err;
->>>>>>> d06e622d
-	}
-
-	return 0;
-}
-
-static void mlx5e_detach(struct mlx5_core_dev *mdev, void *vpriv)
-{
-	struct mlx5e_priv *priv = vpriv;
-	struct net_device *netdev = priv->netdev;
-
-	if (!netif_device_present(netdev))
-		return;
-
-	mlx5e_detach_netdev(mdev, netdev);
-	mlx5e_destroy_mdev_resources(mdev);
-}
-
-void mlx5e_detach_netdev(struct mlx5_core_dev *mdev, struct net_device *netdev)
-{
-	struct mlx5e_priv *priv = netdev_priv(netdev);
-	const struct mlx5e_profile *profile = priv->profile;
-
-	set_bit(MLX5E_STATE_DESTROYING, &priv->state);
-	if (profile->disable)
-		profile->disable(priv);
-
-	flush_workqueue(priv->wq);
-
-	rtnl_lock();
-	if (netif_running(netdev))
-		mlx5e_close(netdev);
-	netif_device_detach(netdev);
-	rtnl_unlock();
-
-	mlx5e_destroy_q_counter(priv);
-	profile->cleanup_rx(priv);
-	mlx5e_close_drop_rq(priv);
-	profile->cleanup_tx(priv);
-	mlx5_core_destroy_mkey(priv->mdev, &priv->umr_mkey);
-	cancel_delayed_work_sync(&priv->update_stats_work);
-}
-
-/* mlx5e_attach and mlx5e_detach scope should be only creating/destroying
- * hardware contexts and to connect it to the current netdev.
- */
-static int mlx5e_attach(struct mlx5_core_dev *mdev, void *vpriv)
-{
-	struct mlx5e_priv *priv = vpriv;
-	struct net_device *netdev = priv->netdev;
-	int err;
-
-	if (netif_device_present(netdev))
-		return 0;
-
-	err = mlx5e_create_mdev_resources(mdev);
-	if (err)
-		return err;
-
-	err = mlx5e_attach_netdev(mdev, netdev);
-	if (err) {
-		mlx5e_destroy_mdev_resources(mdev);
-		return err;
 	}
 
 	return 0;
@@ -4124,10 +4048,6 @@
 	const struct mlx5e_profile *profile = priv->profile;
 	struct net_device *netdev = priv->netdev;
 
-<<<<<<< HEAD
-	unregister_netdev(netdev);
-=======
->>>>>>> d06e622d
 	destroy_workqueue(priv->wq);
 	if (profile->cleanup)
 		profile->cleanup(priv);
@@ -4144,10 +4064,7 @@
 	for (vport = 1; vport < total_vfs; vport++)
 		mlx5_eswitch_unregister_vport_rep(esw, vport);
 
-<<<<<<< HEAD
-=======
 	unregister_netdev(priv->netdev);
->>>>>>> d06e622d
 	mlx5e_detach(mdev, vpriv);
 	mlx5e_destroy_netdev(mdev, priv);
 }
