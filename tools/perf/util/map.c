--- conflicted
+++ resolved
@@ -9,10 +9,7 @@
 #include "map.h"
 #include "thread.h"
 #include "strlist.h"
-<<<<<<< HEAD
-=======
 #include "vdso.h"
->>>>>>> 4a8e43fe
 
 const char *map_type__name[MAP__NR_TYPES] = {
 	[MAP__FUNCTION] = "Functions",
