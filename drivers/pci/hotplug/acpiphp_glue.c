--- conflicted
+++ resolved
@@ -1135,29 +1135,9 @@
 	hp_work = container_of(work, struct acpi_hp_work, work);
 	handle = hp_work->handle;
 	type = hp_work->type;
-<<<<<<< HEAD
+	bridge = (struct acpiphp_bridge *)hp_work->context;
 
 	acpi_scan_lock_acquire();
-
-	if (acpi_bus_get_device(handle, &device)) {
-		/* This bridge must have just been physically inserted */
-		handle_bridge_insertion(handle, type);
-		goto out;
-	}
-
-	bridge = acpiphp_handle_to_bridge(handle);
-	if (type == ACPI_NOTIFY_BUS_CHECK) {
-		acpi_walk_namespace(ACPI_TYPE_DEVICE, handle, ACPI_UINT32_MAX,
-			count_sub_bridges, NULL, &num_sub_bridges, NULL);
-	}
-
-	if (!bridge && !num_sub_bridges) {
-		err("cannot get bridge info\n");
-		goto out;
-	}
-=======
-	bridge = (struct acpiphp_bridge *)hp_work->context;
->>>>>>> 018ba0a6
 
 	acpi_get_name(handle, ACPI_FULL_PATHNAME, &buffer);
 
@@ -1213,11 +1193,7 @@
 		break;
 	}
 
-<<<<<<< HEAD
-out:
 	acpi_scan_lock_release();
-=======
->>>>>>> 018ba0a6
 	kfree(hp_work); /* allocated in handle_hotplug_event_bridge */
 }
 
@@ -1258,15 +1234,10 @@
 	type = hp_work->type;
 	func = (struct acpiphp_func *)hp_work->context;
 
+	acpi_scan_lock_acquire();
+
 	acpi_get_name(handle, ACPI_FULL_PATHNAME, &buffer);
 
-<<<<<<< HEAD
-	func = (struct acpiphp_func *)context;
-
-	acpi_scan_lock_acquire();
-
-=======
->>>>>>> 018ba0a6
 	switch (type) {
 	case ACPI_NOTIFY_BUS_CHECK:
 		/* bus re-enumerate */
