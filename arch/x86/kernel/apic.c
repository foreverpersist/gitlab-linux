--- conflicted
+++ resolved
@@ -1677,11 +1677,6 @@
 	/* see sw-dev-man vol 3, chapter 7.4.13.5 */
 	pr_info("spurious APIC interrupt on CPU#%d, "
 		"should never happen.\n", smp_processor_id());
-<<<<<<< HEAD
-=======
-	__get_cpu_var(irq_stat).irq_spurious_count++;
-#endif
->>>>>>> c3d80000
 	irq_exit();
 }
 
@@ -1816,22 +1811,12 @@
 	 */
 	if (version == 0x0) {
 		pr_warning("BIOS bug, APIC version is 0 for CPU#%d! "
-<<<<<<< HEAD
-			"fixing up to 0x10. (tell your hw vendor)\n",
-			version);
-=======
 			   "fixing up to 0x10. (tell your hw vendor)\n",
 				version);
->>>>>>> c3d80000
 		version = 0x10;
 	}
 	apic_version[apicid] = version;
 
-<<<<<<< HEAD
-	if (num_processors >= NR_CPUS) {
-		pr_warning("WARNING: NR_CPUS limit of %i reached."
-			"  Processor ignored.\n", NR_CPUS);
-=======
 	if (num_processors >= nr_cpu_ids) {
 		int max = nr_cpu_ids;
 		int thiscpu = max + disabled_cpus;
@@ -1841,7 +1826,6 @@
 			"  Processor %d/0x%x ignored.\n", max, thiscpu, apicid);
 
 		disabled_cpus++;
->>>>>>> c3d80000
 		return;
 	}
 
