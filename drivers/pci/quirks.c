--- conflicted
+++ resolved
@@ -4810,7 +4810,6 @@
 			      PCI_CLASS_MULTIMEDIA_HD_AUDIO, 8, quirk_gpu_hda);
 
 /*
-<<<<<<< HEAD
  * Some IDT switches incorrectly flag an ACS Source Validation error on
  * completions for config read requests even though PCIe r4.0, sec
  * 6.12.1.1, says that completions are never affected by ACS Source
@@ -4864,7 +4863,8 @@
 
 	return found;
 }
-=======
+
+/*
  * Microsemi Switchtec NTB uses devfn proxy IDs to move TLPs between
  * NT endpoints via the internal switch fabric. These IDs replace the
  * originating requestor ID TLPs which access host memory on peer NTB
@@ -5001,5 +5001,4 @@
 DECLARE_PCI_FIXUP_FINAL(PCI_VENDOR_ID_MICROSEMI, 0x8575,
 			quirk_switchtec_ntb_dma_alias);
 DECLARE_PCI_FIXUP_FINAL(PCI_VENDOR_ID_MICROSEMI, 0x8576,
-			quirk_switchtec_ntb_dma_alias);
->>>>>>> f778a0d2
+			quirk_switchtec_ntb_dma_alias);